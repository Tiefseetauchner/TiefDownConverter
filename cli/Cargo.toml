[package]
name = "tiefdownconverter"
description = "A CLI tool to manage and convert Markdown-based projects."
version.workspace = true
authors.workspace = true
edition.workspace = true
repository.workspace = true
homepage.workspace = true
documentation.workspace = true
readme.workspace = true
license.workspace = true
keywords = ["markdown", "pandoc", "cli", "document-conversion"]
categories = ["command-line-utilities", "text-processing"]

[dependencies]
clap = { version = "4.4", features = ["derive"] }
color-eyre = { version = "0.6", default-features = false }
log = "0.4.27"
colog = "1.3.0"
env_logger = "0.11.8"
<<<<<<< HEAD
tiefdownlib = { path = "../core", version = "0.8.0"}
=======
tiefdownlib = { path = "../core", version = "0.9.0-ALPHA.1"}
>>>>>>> f20478a5

[dev-dependencies]
assert_cmd = "2.0.16"
rstest = "0.25.0"
tempfile = "3.19.0"
predicates = "3.1.3"
regex = "1.11.1"

[build-dependencies]
chrono = "0.4.40"<|MERGE_RESOLUTION|>--- conflicted
+++ resolved
@@ -18,11 +18,7 @@
 log = "0.4.27"
 colog = "1.3.0"
 env_logger = "0.11.8"
-<<<<<<< HEAD
-tiefdownlib = { path = "../core", version = "0.8.0"}
-=======
 tiefdownlib = { path = "../core", version = "0.9.0-ALPHA.1"}
->>>>>>> f20478a5
 
 [dev-dependencies]
 assert_cmd = "2.0.16"

use assert_cmd::Command;
use rstest::rstest;
use std::{
    fs,
    path::{Path, PathBuf},
};
use tempfile::tempdir;

const VALID_TEMPLATE_CONTENT_TEX: &str = r#"\documentclass[a4paper,12pt]{article}

\begin{document}

This is a test document, and this text is needed as otherwise the document would be empty and no pages would be generated.

\input{./output.tex}

\end{document}"#;

const VALID_TEMPLATE_CONTENT_TYP: &str = r#"#include "output.typ""#;

const VALID_MARKDOWN_CONTENT: &str = r#"# Chapter 1
Basic test content"#;

fn create_empty_project(temp_dir: &Path, custom_args: Vec<&str>) -> PathBuf {
    let project_path = temp_dir.join("project");
    fs::create_dir(&project_path).expect("Failed to create project directory");
    let mut cmd = Command::cargo_bin("tiefdownconverter").expect("Failed to get cargo binary");
    cmd.current_dir(&project_path)
        .arg("init")
        .arg("-n")
        .args(custom_args)
        .assert()
        .success();

    fs::create_dir_all(project_path.join("template")).expect("Failed to create template directory");

    project_path
}

fn add_tex_template(
    project_path: &Path,
    template_name: &str,
    template_file: &str,
    output_file: Option<&str>,
) {
    let template_file =
        create_template_file(project_path, template_file, VALID_TEMPLATE_CONTENT_TEX);
    add_template(
        project_path,
        template_name,
        &template_file,
        output_file,
        "tex",
    );
}

fn add_typst_template(
    project_path: &Path,
    template_name: &str,
    template_file: &str,
    output_file: Option<&str>,
) {
    let template_file =
        create_template_file(project_path, template_file, VALID_TEMPLATE_CONTENT_TYP);
    add_template(
        project_path,
        template_name,
        &template_file,
        output_file,
        "typst",
    );
}

fn add_epub_template(
    project_path: &Path,
    template_name: &str,
    template_file: &str,
    output_file: Option<&str>,
) {
    let template_file = PathBuf::from(template_file);
    fs::create_dir_all(project_path.join("template").join(&template_file))
        .expect("Failed to create template directory");
    add_template(
        project_path,
        template_name,
        &template_file,
        output_file,
        "epub",
    );
}

fn create_template_file(project_path: &Path, filename: &str, content: &str) -> PathBuf {
    let template_dir = project_path.join("template");
    let template_file = template_dir.join(filename);

    fs::create_dir_all(&template_dir).expect("Failed to create template directory");
    fs::write(template_file, content).expect("Failed to write template file");

    PathBuf::from(filename)
}

fn add_template(
    project_path: &Path,
    template_name: &str,
    template_file: &Path,
    output_file: Option<&str>,
    template_type: &str,
) {
    let mut cmd = Command::cargo_bin("tiefdownconverter").expect("Failed to get cargo binary");
    cmd.current_dir(&project_path)
        .arg("project")
        .arg("templates")
        .arg(template_name)
        .arg("add")
        .arg("--template-file")
        .arg(template_file)
        .arg("--template-type")
        .arg(template_type);

    if let Some(output) = output_file {
        cmd.arg("--output").arg(output);
    }

    cmd.assert().success();

    let template_dir = project_path.join("template");
    assert!(template_dir.exists(), "Template directory should exist");
}

fn add_custom_pandoc_template(
    project_path: &Path,
    template_name: &str,
    preprocessor: &str,
    preprocessor_args: &str,
    output_file: &str,
) {
    let mut cmd = Command::cargo_bin("tiefdownconverter").expect("Failed to get cargo binary");
    cmd.current_dir(&project_path)
        .arg("project")
        .arg("templates")
        .arg(template_name)
        .arg("add")
        .arg("--preprocessor")
        .arg(preprocessor)
        .arg("--output")
        .arg(output_file)
        .arg("--template-type")
        .arg("custom-pandoc")
        .assert()
        .success();

    let mut cmd = Command::cargo_bin("tiefdownconverter").expect("Failed to get cargo binary");
    cmd.current_dir(&project_path)
        .arg("project")
        .arg("pre-processors")
        .arg("add")
        .arg(preprocessor)
        .arg("--")
        .arg(preprocessor_args)
        .assert()
        .success();
}

fn create_markdown_file(project_path: &Path, filename: &str, content: &str) {
    let markdown_dir = project_path.join("Markdown");
    let markdown_path = markdown_dir.join(filename);
    fs::create_dir_all(&markdown_dir).expect("Failed to create markdown directory");
    fs::write(markdown_path, content).expect("Failed to write markdown file");
}

#[rstest]
fn test_convert() {
    let temp_dir = tempdir().expect("Failed to create temporary directory");

    let project_path = create_empty_project(&temp_dir.path(), vec![]);

    add_tex_template(&project_path, "Template 1", "templ1.tex", None);

    create_markdown_file(&project_path, "Chapter 1.md", VALID_MARKDOWN_CONTENT);

    let mut cmd = Command::cargo_bin("tiefdownconverter").expect("Failed to get cargo binary");
    cmd.current_dir(&project_path)
        .arg("convert")
        .assert()
        .success();

    let output_pdf = project_path.join("templ1.pdf");
    assert!(output_pdf.exists(), "Output PDF should exist");
}

#[rstest]
fn test_convert_with_multiple_templates() {
    let temp_dir = tempdir().expect("Failed to create temporary directory");

    let project_path = create_empty_project(&temp_dir.path(), vec![]);

    add_tex_template(&project_path, "Template 1", "templ1.tex", None);
    add_tex_template(
        &project_path,
        "Template 2",
        "templ2.tex",
        Some("custom_out.pdf"),
    );
    add_typst_template(&project_path, "Template 3", "templ3.typ", None);
    add_epub_template(
        &project_path,
        "Epub Template",
        "epub_template",
        Some("custom_epub_out.epub"),
    );
    add_custom_pandoc_template(
        &project_path,
        "Template 4",
        "RTF Preprocessor",
        "-t rtf -o output.rtf",
        "output.rtf",
    );

    create_markdown_file(&project_path, "Chapter 1.md", VALID_MARKDOWN_CONTENT);

    let mut cmd = Command::cargo_bin("tiefdownconverter").expect("Failed to get cargo binary");
    cmd.current_dir(&project_path)
        .arg("convert")
        .assert()
        .success();

    let output_files = vec![
        project_path.join("templ1.pdf"),
        project_path.join("custom_out.pdf"),
        project_path.join("templ3.pdf"),
        project_path.join("custom_epub_out.epub"),
        project_path.join("output.rtf"),
    ];

    for output_file in output_files {
        assert!(
            output_file.exists(),
            "Output file {} should exist",
            output_file.display()
        );
    }
}

#[rstest]
#[case("Template 1", "templ1.pdf", vec!["custom_out.pdf", "templ3.pdf"])]
#[case("Template 2", "custom_out.pdf", vec!["templ1.pdf", "templ3.pdf"])]
#[case("Template 3", "templ3.pdf", vec!["templ1.pdf", "custom_out.pdf"])]
fn test_convert_specific_template(
    #[case] template_name: &str,
    #[case] output_file: &str,
    #[case] non_convertered_template_output_files: Vec<&str>,
) {
    let temp_dir = tempdir().expect("Failed to create temporary directory");

    let project_path = create_empty_project(&temp_dir.path(), vec![]);

    add_tex_template(&project_path, "Template 1", "templ1.tex", None);
    add_tex_template(
        &project_path,
        "Template 2",
        "templ2.tex",
        Some("custom_out.pdf"),
    );
    add_typst_template(&project_path, "Template 3", "templ3.typ", None);

    create_markdown_file(&project_path, "Chapter 1.md", VALID_MARKDOWN_CONTENT);

    let mut cmd = Command::cargo_bin("tiefdownconverter").expect("Failed to get cargo binary");
    cmd.current_dir(&project_path)
        .arg("convert")
        .arg("--templates")
        .arg(template_name)
        .assert()
        .success();

    let output_pdf = project_path.join(output_file);
    assert!(output_pdf.exists(), "Output PDF should exist");

    for file in non_convertered_template_output_files {
        let non_converted_output_pdf = project_path.join(file);
        assert!(
            !non_converted_output_pdf.exists(),
            "Non-converted output PDF should not exist"
        );
    }
}

#[rstest]
#[case("project")]
#[case("project/")]
#[case("./project")]
#[case("./project/")]
#[case("./project/../project")]
#[case("./project/../project/")]
fn test_convert_specific_project_folder(#[case] project_path_name: &str) {
    let temp_dir = tempdir().expect("Failed to create temporary directory");

    let project_path = create_empty_project(&temp_dir.path(), vec![]);

    add_tex_template(&project_path, "Template 1", "templ1.tex", None);
    add_tex_template(
        &project_path,
        "Template 2",
        "templ2.tex",
        Some("custom_out.pdf"),
    );
    add_typst_template(&project_path, "Template 3", "templ3.typ", None);
    add_epub_template(
        &project_path,
        "Epub Template",
        "epub_template",
        Some("custom_epub_out.epub"),
    );
    add_custom_pandoc_template(
        &project_path,
        "Template 4",
        "RTF Preprocessor",
        "-t rtf -o output.rtf",
        "output.rtf",
    );

    create_markdown_file(&project_path, "Chapter 1.md", VALID_MARKDOWN_CONTENT);

    let mut cmd = Command::cargo_bin("tiefdownconverter").expect("Failed to get cargo binary");
    cmd.current_dir(&temp_dir)
        .arg("convert")
        .arg("--project")
        .arg(project_path_name)
        .assert()
        .success();

    let output_files = vec![
        project_path.join("templ1.pdf"),
        project_path.join("custom_out.pdf"),
        project_path.join("templ3.pdf"),
        project_path.join("custom_epub_out.epub"),
        project_path.join("output.rtf"),
    ];

    for output_file in output_files {
        assert!(
            output_file.exists(),
            "Output file {} should exist",
            output_file.display()
        );
    }
}

#[rstest]
fn test_convert_epub() {
    let temp_dir = tempdir().expect("Failed to create temporary directory");

    let project_path = create_empty_project(&temp_dir.path(), vec![]);

    add_epub_template(&project_path, "Epub Template", "epub_template", None);

    create_markdown_file(&project_path, "Chapter 1.md", VALID_MARKDOWN_CONTENT);

    let mut cmd = Command::cargo_bin("tiefdownconverter").expect("Failed to get cargo binary");
    cmd.current_dir(&project_path)
        .arg("convert")
        .assert()
        .success();

    let output_epub = project_path.join("epub_template.epub");
    assert!(output_epub.exists(), "Output EPUB should exist");
}

#[rstest]
fn test_convert_giant_file() {
    let temp_dir = tempdir().expect("Failed to create temporary directory");

    let project_path = create_empty_project(&temp_dir.path(), vec![]);

    add_tex_template(&project_path, "Template 1", "templ1.tex", None);

    let content = include_str!("testdata/large_document_markdown.md");
    for i in 0..5 {
        create_markdown_file(&project_path, &format!("Chapter {}.md", i), content);
    }

    let mut cmd = Command::cargo_bin("tiefdownconverter").expect("Failed to get cargo binary");
    cmd.current_dir(&project_path)
        .arg("convert")
        .assert()
        .success();

    let output_pdf = project_path.join("templ1.pdf");
    assert!(output_pdf.exists(), "Output PDF should exist");
}

#[rstest]
fn test_convert_many_files() {
    let temp_dir = tempdir().expect("Failed to create temporary directory");

    let project_path = create_empty_project(&temp_dir.path(), vec![]);

    add_tex_template(&project_path, "Template 1", "templ1.tex", None);

    for i in 1..=1000 {
        create_markdown_file(
            &project_path,
            format!("Chapter {}.md", i).as_str(),
            VALID_MARKDOWN_CONTENT,
        );
    }

    let mut cmd = Command::cargo_bin("tiefdownconverter").expect("Failed to get cargo binary");
    cmd.current_dir(&project_path)
        .arg("convert")
        .assert()
        .success();

    let output_pdf = project_path.join("templ1.pdf");
    assert!(output_pdf.exists(), "Output PDF should exist");
}

#[rstest]
fn test_convert_far_nested_markdown_file() {
    let temp_dir = tempdir().expect("Failed to create temporary directory");

    let project_path = create_empty_project(&temp_dir.path(), vec![]);

    add_tex_template(&project_path, "Template 1", "templ1.tex", None);

    let project_path = &project_path;
    let markdown_dir = project_path.join("Markdown");
    let mut current_markdown_path = markdown_dir.clone();
    for _ in 1..=5 {
        current_markdown_path = current_markdown_path.join("a");
        let markdown_path = current_markdown_path.join("Chapter 1.md");
        fs::create_dir_all(&current_markdown_path).expect("Failed to create markdown directory");
        fs::write(markdown_path, VALID_MARKDOWN_CONTENT).expect("Failed to write markdown file");
    }

    let mut cmd = Command::cargo_bin("tiefdownconverter").expect("Failed to get cargo binary");
    cmd.current_dir(&project_path)
        .arg("convert")
        .assert()
        .success();

    let output_pdf = project_path.join("templ1.pdf");
    assert!(output_pdf.exists(), "Output PDF should exist");
}

#[rstest]
fn test_convert_long_markdown_file_name() {
    let temp_dir = tempdir().expect("Failed to create temporary directory");

    let project_path = create_empty_project(&temp_dir.path(), vec![]);

    add_tex_template(&project_path, "Template 1", "templ1.tex", None);

    let long_markdown_file_name =
        "Chapter 0001 - This is a very long chapter name and might cause issues.md";
    create_markdown_file(
        &project_path,
        long_markdown_file_name,
        VALID_MARKDOWN_CONTENT,
    );

    let mut cmd = Command::cargo_bin("tiefdownconverter").expect("Failed to get cargo binary");
    cmd.current_dir(&project_path)
        .arg("convert")
        .assert()
        .success();

    let output_pdf = project_path.join("templ1.pdf");
    assert!(output_pdf.exists(), "Output PDF should exist");
}

#[rstest]
fn test_convert_no_markdown_files() {
    let temp_dir = tempdir().expect("Failed to create temporary directory");

    let project_path = create_empty_project(&temp_dir.path(), vec![]);

    add_tex_template(&project_path, "Template 1", "templ1.tex", None);

    fs::create_dir_all(project_path.join("Markdown")).expect("Failed to create Markdown directory");

    let mut cmd = Command::cargo_bin("tiefdownconverter").expect("Failed to get cargo binary");
    cmd.current_dir(&project_path)
        .arg("convert")
        .assert()
        .success();

    let output_pdf = project_path.join("templ1.pdf");
    assert!(output_pdf.exists(), "Output PDF should exist");
}

#[rstest]
fn test_convert_custom_pandoc_conversion() {
    let temp_dir = tempdir().expect("Failed to create temporary directory");

    let project_path = create_empty_project(&temp_dir.path(), vec![]);

    add_custom_pandoc_template(
        &project_path,
        "Template 1",
        "RTF Preprocessor",
        "-t rtf -o output.rtf",
        "output.rtf",
    );

    create_markdown_file(&project_path, "Chapter 1.md", VALID_MARKDOWN_CONTENT);

    let mut cmd = Command::cargo_bin("tiefdownconverter").expect("Failed to get cargo binary");
    cmd.current_dir(&project_path)
        .arg("convert")
        .assert()
        .success();

    let output_rtf = project_path.join("output.rtf");
    assert!(output_rtf.exists(), "Output RTF should exist");
}

fn get_conversion_folders(project_path: &Path) -> Vec<PathBuf> {
    let regex = regex::Regex::new(r"^\d{4}-\d{2}-\d{2}_\d{2}-\d{2}-\d{2}$")
        .expect("Failed to compile regex");
    let conversion_folders = fs::read_dir(project_path)
        .expect("Failed to read project directory")
        .filter_map(|entry| {
            let entry = entry.ok()?;
            let path = entry.path();
            if path.is_dir()
                && regex.is_match(
                    path.file_name()
                        .expect("Failed to get file name")
                        .to_str()
                        .expect("Failed to convert file name to string"),
                )
            {
                Some(path)
            } else {
                None
            }
        });

    conversion_folders.collect()
}

#[rstest]
fn test_convert_smart_clean() {
    let temp_dir = tempdir().expect("Failed to create temporary directory");

    let project_path = create_empty_project(
        &temp_dir.path(),
        vec!["--smart-clean", "--smart-clean-threshold", "2"],
    );

    add_tex_template(&project_path, "Template 1", "templ1.tex", None);

    create_markdown_file(&project_path, "Chapter 1.md", VALID_MARKDOWN_CONTENT);

    for _ in 1..5 {
        let mut cmd = Command::cargo_bin("tiefdownconverter").expect("Failed to get cargo binary");
        cmd.current_dir(&project_path)
            .arg("convert")
            .assert()
            .success();

        std::thread::sleep(std::time::Duration::from_secs(1));
    }

    let conversion_folders = get_conversion_folders(&project_path);
    assert_eq!(conversion_folders.len(), 2);

    let output_pdf = project_path.join("templ1.pdf");
    assert!(output_pdf.exists(), "Output PDF should exist");
}

#[rstest]
fn test_convert_profile() {
    let temp_dir = tempdir().expect("Failed to create temporary directory");

    let project_path = create_empty_project(&temp_dir.path(), vec![]);

    add_tex_template(&project_path, "Template 1", "templ1.tex", None);
    add_tex_template(&project_path, "Template 2", "templ2.tex", None);
    add_tex_template(&project_path, "Template 3", "templ3.typ", None);

    add_profile(&project_path, "Profile 1", vec!["Template 1", "Template 3"]);

    create_markdown_file(&project_path, "Chapter 1.md", VALID_MARKDOWN_CONTENT);

    let mut cmd = Command::cargo_bin("tiefdownconverter").expect("Failed to get cargo binary");

    cmd.current_dir(&project_path)
        .arg("convert")
        .arg("--profile")
        .arg("Profile 1")
        .assert()
        .success();

    let output_pdf = project_path.join("templ1.pdf");
    assert!(output_pdf.exists(), "Output PDF should exist");

    let output_pdf_2 = project_path.join("templ2.pdf");
    assert!(!output_pdf_2.exists(), "Output PDF should not exist");

    let output_pdf_3 = project_path.join("templ3.pdf");
    assert!(output_pdf_3.exists(), "Output PDF should exist");
}

fn add_profile(project_path: &Path, profile_name: &str, templates: Vec<&str>) {
    let mut cmd = Command::cargo_bin("tiefdownconverter").expect("Failed to get cargo binary");
    cmd.current_dir(&project_path)
        .arg("project")
<<<<<<< HEAD
        .arg("add-profile")
=======
        .arg("profiles")
        .arg("add")
>>>>>>> d4b2a7ab
        .arg(profile_name)
        .arg(templates.join(","))
        .assert()
        .success();
}<|MERGE_RESOLUTION|>--- conflicted
+++ resolved
@@ -607,12 +607,8 @@
     let mut cmd = Command::cargo_bin("tiefdownconverter").expect("Failed to get cargo binary");
     cmd.current_dir(&project_path)
         .arg("project")
-<<<<<<< HEAD
-        .arg("add-profile")
-=======
         .arg("profiles")
         .arg("add")
->>>>>>> d4b2a7ab
         .arg(profile_name)
         .arg(templates.join(","))
         .assert()

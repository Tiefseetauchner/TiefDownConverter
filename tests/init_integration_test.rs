--- conflicted
+++ resolved
@@ -15,14 +15,11 @@
 
 [custom_processors]
 preprocessors = []
-<<<<<<< HEAD
+processors = []
 
 [metadata_fields]
 
 [metadata_settings]
-=======
-processors = []
->>>>>>> d4b2a7ab
 "#;
 
 fn assert_default_project(project_path: &Path) {

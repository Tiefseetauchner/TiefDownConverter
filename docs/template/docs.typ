--- conflicted
+++ resolved
@@ -1,19 +1,17 @@
 #import "@preview/ilm:1.4.1": *
 #import "@preview/zebraw:0.4.6": *
 
-<<<<<<< HEAD
 #import "./metadata.typ": meta
-=======
+
 #show: ilm.with(
-  title: [TiefDownConverter Documentation],
+  title: [#meta.title],
   paper-size: "a4",
-  author: "Tiefseetauchner et al",
+  author: meta.author,
   date: datetime.today(),
   listing-index: (enabled: true),
 )
 
 #show: zebraw.with()
->>>>>>> d4b2a7ab
 
 #set par(
   first-line-indent: 1em,
@@ -22,18 +20,8 @@
 
 #show link: it => underline(text(fill: blue)[#it])
 
-<<<<<<< HEAD
-#show: ilm.with(
-  title: [#meta.title],
-  paper-size: "a4",
-  author: meta.author,
-  date: datetime.today(),
-  listing-index: (enabled: true)
-)
-=======
 #set text(font: "Cormorant Garamond")
 #show heading: set text(font: "Cormorant SC")
 #show raw: set text(font: ("Iosevka SS10"), size: 9pt)
->>>>>>> d4b2a7ab
 
 #include "output.typ"
--- conflicted
+++ resolved
@@ -1,6 +1,2 @@
-<<<<<<< HEAD
-footer: 0.9.1-ALPHA.1
-=======
-footer: 0.9.1
->>>>>>> 56420bca
+footer: 0.9.2-ALPHA.1
 header: Lena Tauchner - September 2025
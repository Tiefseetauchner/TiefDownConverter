--- conflicted
+++ resolved
@@ -161,6 +161,11 @@
         #[command(subcommand)]
         command: ProfilesCommands,
     },
+    #[command(about = "Manage the manifest metadata of the project.")]
+    ManageMetadata {
+        #[command(subcommand)]
+        command: ManageMetadataCommand,
+    },
     #[command(about = "List the templates in the project.")]
     ListTemplates,
     #[command(about = "Validate the TiefDown project structure and metadata.")]
@@ -262,42 +267,6 @@
         #[arg(help = "The name of the preprocessor to remove.")]
         name: String,
     },
-<<<<<<< HEAD
-    #[command(
-        about = "Add a new conversion profile to the project.",
-        long_about = "Add a new conversion profile to the project. These profiles contain a list of templates to preset conversion workflows."
-    )]
-    AddProfile {
-        #[arg(help = "The name of the profile to create.")]
-        name: String,
-        #[arg(
-            help = "The templates to add to the profile.",
-            num_args = 1..,
-            value_delimiter = ',',
-        )]
-        templates: Vec<String>,
-    },
-    #[command(about = "Remove a conversion profile from the project.")]
-    RemoveProfile {
-        #[arg(help = "The name of the profile to remove.")]
-        name: String,
-    },
-    #[command(about = "Manage the manifest metadata of the project.")]
-    ManageMetadata {
-        #[command(subcommand)]
-        command: ManageMetadataCommand,
-    },
-    #[command(about = "List the templates in the project.")]
-    ListTemplates,
-    #[command(about = "List the conversion profiles in the project.")]
-    ListProfiles,
-    #[command(about = "List the preprocessors in the project.")]
-    ListPreprocessors,
-    #[command(about = "Validate the TiefDown project structure and metadata.")]
-    Validate,
-    #[command(about = "Clean temporary files from the TiefDown project.")]
-    Clean,
-=======
     #[command(about = "List the preprocessors in the project.")]
     List,
 }
@@ -322,7 +291,6 @@
 
 #[derive(Subcommand)]
 enum ProfilesCommands {
->>>>>>> d4b2a7ab
     #[command(
         about = "Add a new conversion profile to the project.",
         long_about = "Add a new conversion profile to the project. These profiles contain a list of templates to preset conversion workflows."
@@ -468,28 +436,6 @@
                 smart_clean,
                 smart_clean_threshold,
             )?,
-<<<<<<< HEAD
-            ProjectCommands::AddPreprocessor { name, pandoc_args } => {
-                project_management::add_preprocessor(project, name, pandoc_args)?
-            }
-            ProjectCommands::RemovePreprocessor { name } => {
-                project_management::remove_preprocessor(project, name)?
-            }
-            ProjectCommands::AddProfile { name, templates } => {
-                project_management::add_profile(project, name, templates)?
-            }
-            ProjectCommands::RemoveProfile { name } => {
-                project_management::remove_profile(project, name)?
-            }
-            ProjectCommands::ManageMetadata { command } => match command {
-                ManageMetadataCommand::Set { key, value } => {
-                    metadata_management::set_metadata(project, key, value)?
-                }
-                ManageMetadataCommand::Remove { key } => {
-                    metadata_management::remove_metadata(project, key)?
-                }
-                ManageMetadataCommand::List => metadata_management::list_metadata(project)?,
-=======
             ProjectCommands::PreProcessors { command } => match command {
                 PreProcessorsCommands::Add { name, pandoc_args } => {
                     project_management::add_preprocessor(project, name, pandoc_args)?
@@ -517,7 +463,15 @@
                     project_management::remove_profile(project, name)?
                 }
                 ProfilesCommands::List => project_management::list_profiles(project)?,
->>>>>>> d4b2a7ab
+            },
+            ProjectCommands::ManageMetadata { command } => match command {
+                ManageMetadataCommand::Set { key, value } => {
+                    metadata_management::set_metadata(project, key, value)?
+                }
+                ManageMetadataCommand::Remove { key } => {
+                    metadata_management::remove_metadata(project, key)?
+                }
+                ManageMetadataCommand::List => metadata_management::list_metadata(project)?,
             },
             ProjectCommands::ListTemplates => project_management::list_templates(project)?,
             ProjectCommands::ListProfiles => project_management::list_profiles(project)?,

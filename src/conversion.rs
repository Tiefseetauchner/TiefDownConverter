--- conflicted
+++ resolved
@@ -9,12 +9,9 @@
 
 use crate::conversion_decider;
 use crate::manifest_model::Manifest;
-<<<<<<< HEAD
 use crate::manifest_model::MetadataSettings;
 use crate::manifest_model::PreProcessor;
-=======
 use crate::manifest_model::Processors;
->>>>>>> d4b2a7ab
 use crate::manifest_model::TemplateMapping;
 use crate::project_management::load_and_convert_manifest;
 use crate::project_management::run_smart_clean;
@@ -59,13 +56,9 @@
             &compiled_directory_path,
             template,
             project_path,
-<<<<<<< HEAD
-            &manifest.custom_processors.preprocessors,
             &manifest.metadata_fields,
             &manifest.metadata_settings,
-=======
             &manifest.custom_processors,
->>>>>>> d4b2a7ab
         )?;
     }
 
@@ -181,13 +174,9 @@
     compiled_directory_path: &Path,
     template: &TemplateMapping,
     project_path: &Path,
-<<<<<<< HEAD
-    preprocessors: &Vec<PreProcessor>,
     metadata_fields: &Table,
     metadata_settings: &MetadataSettings,
-=======
     custom_processors: &Processors,
->>>>>>> d4b2a7ab
 ) -> Result<()> {
     let converter = conversion_decider::get_converter(&template.template_type)?;
 
@@ -196,13 +185,9 @@
         combined_markdown_path,
         compiled_directory_path,
         template,
-<<<<<<< HEAD
-        preprocessors,
         metadata_fields,
         metadata_settings,
-=======
         custom_processors,
->>>>>>> d4b2a7ab
     )?;
 
     fs::copy(

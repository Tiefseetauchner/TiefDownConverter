use std::path::{Path, PathBuf};

use color_eyre::eyre::Result;
use toml::Table;

use crate::{
    converters,
<<<<<<< HEAD
    manifest_model::{MetadataSettings, PreProcessor, TemplateMapping, TemplateType},
=======
    manifest_model::{Processors, TemplateMapping, TemplateType},
>>>>>>> d4b2a7ab
};

type Converter = fn(
    project_directory_path: &Path,
    compiled_markdown_path: &Path,
    compiled_directory_path: &Path,
    template: &TemplateMapping,
<<<<<<< HEAD
    preprocessors: &Vec<PreProcessor>,
    metadata_fields: &Table,
    metadata_settings: &MetadataSettings,
=======
    custom_processors: &Processors,
>>>>>>> d4b2a7ab
) -> Result<PathBuf>;

pub fn get_converter(template_type: &TemplateType) -> Result<Converter> {
    Ok(match template_type {
        TemplateType::Tex => converters::convert_latex,
        TemplateType::Typst => converters::convert_typst,
        TemplateType::Epub => converters::convert_epub,
        TemplateType::CustomPandoc => converters::convert_custom_pandoc,
    })
}<|MERGE_RESOLUTION|>--- conflicted
+++ resolved
@@ -5,11 +5,8 @@
 
 use crate::{
     converters,
-<<<<<<< HEAD
     manifest_model::{MetadataSettings, PreProcessor, TemplateMapping, TemplateType},
-=======
     manifest_model::{Processors, TemplateMapping, TemplateType},
->>>>>>> d4b2a7ab
 };
 
 type Converter = fn(
@@ -17,13 +14,9 @@
     compiled_markdown_path: &Path,
     compiled_directory_path: &Path,
     template: &TemplateMapping,
-<<<<<<< HEAD
-    preprocessors: &Vec<PreProcessor>,
     metadata_fields: &Table,
     metadata_settings: &MetadataSettings,
-=======
     custom_processors: &Processors,
->>>>>>> d4b2a7ab
 ) -> Result<PathBuf>;
 
 pub fn get_converter(template_type: &TemplateType) -> Result<Converter> {

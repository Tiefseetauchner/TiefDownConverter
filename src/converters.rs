--- conflicted
+++ resolved
@@ -11,12 +11,8 @@
 use crate::{
     TemplateType,
     manifest_model::{
-<<<<<<< HEAD
         DEFAULT_TEX_PREPROCESSOR, DEFAULT_TYPST_PREPROCESSOR, MetadataSettings, PreProcessor,
-=======
-        DEFAULT_TEX_PREPROCESSOR, DEFAULT_TYPST_PREPROCESSOR, PreProcessor, Processors,
->>>>>>> d4b2a7ab
-        TemplateMapping,
+        Processors, TemplateMapping,
     },
     template_management::{get_output_path, get_template_path},
 };
@@ -26,13 +22,9 @@
     combined_markdown_path: &Path,
     compiled_directory_path: &Path,
     template: &TemplateMapping,
-<<<<<<< HEAD
-    preprocessors: &Vec<PreProcessor>,
     metadata_fields: &Table,
     metadata_settings: &MetadataSettings,
-=======
     custom_processors: &Processors,
->>>>>>> d4b2a7ab
 ) -> Result<PathBuf> {
     let template_path = get_template_path(template.template_file.clone(), &template.name);
     let output_path = compiled_directory_path.join(get_output_path(
@@ -46,22 +38,8 @@
         project_directory_path,
         compiled_directory_path,
         combined_markdown_path,
-<<<<<<< HEAD
         metadata_fields,
         metadata_settings,
-        preprocessors,
-        Some(&DEFAULT_TEX_PREPROCESSOR),
-    )?;
-
-    generate_tex_metadata(
-        compiled_directory_path,
-        &metadata_fields,
-        &metadata_settings,
-    )?;
-
-    compile_latex(compiled_directory_path, &template_path)?;
-    compile_latex(compiled_directory_path, &template_path)?;
-=======
         &custom_processors.preprocessors,
         Some(&DEFAULT_TEX_PREPROCESSOR),
     )?;
@@ -89,7 +67,6 @@
 
     compile_latex(compiled_directory_path, &template_path, &processor_args)?;
     compile_latex(compiled_directory_path, &template_path, &processor_args)?;
->>>>>>> d4b2a7ab
 
     let template_path = compiled_directory_path.join(template_path.with_extension("pdf"));
     if template_path.exists() && template_path.as_os_str() != output_path.as_os_str() {
@@ -99,7 +76,6 @@
     Ok(output_path)
 }
 
-<<<<<<< HEAD
 fn generate_tex_metadata(
     compiled_directory_path: &Path,
     metadata_fields: &Table,
@@ -148,16 +124,11 @@
     Ok(())
 }
 
-// NOTE: This requires xelatex to be installed. I don't particularly like that, but I tried tectonic and it didn't work.
-//       For now we'll keep it simple and just use xelatex. I'm not sure if there's a way to get tectonic to work with the current setup.
-fn compile_latex(compiled_directory_path: &Path, template_path: &Path) -> Result<()> {
-=======
 fn compile_latex(
     compiled_directory_path: &Path,
     template_path: &Path,
     processor_args: &Vec<String>,
 ) -> Result<()> {
->>>>>>> d4b2a7ab
     Command::new("xelatex")
         .current_dir(compiled_directory_path)
         .arg("-interaction=nonstopmode")
@@ -175,13 +146,9 @@
     combined_markdown_path: &Path,
     compiled_directory_path: &Path,
     template: &TemplateMapping,
-<<<<<<< HEAD
-    preprocessors: &Vec<PreProcessor>,
     metadata_fields: &Table,
     metadata_settings: &MetadataSettings,
-=======
     custom_processors: &Processors,
->>>>>>> d4b2a7ab
 ) -> Result<PathBuf> {
     if template.processor != None {
         return Err(eyre!(
@@ -211,13 +178,9 @@
         project_directory_path,
         compiled_directory_path,
         combined_markdown_path,
-<<<<<<< HEAD
         metadata_fields,
         metadata_settings,
-        preprocessors,
-=======
         &custom_processors.preprocessors,
->>>>>>> d4b2a7ab
         None,
     )?;
 
@@ -231,13 +194,9 @@
     combined_markdown_path: &Path,
     compiled_directory_path: &Path,
     template: &TemplateMapping,
-<<<<<<< HEAD
-    _preprocessors: &Vec<PreProcessor>,
     metadata_fields: &Table,
     _metadata_settings: &MetadataSettings,
-=======
     custom_processors: &Processors,
->>>>>>> d4b2a7ab
 ) -> Result<PathBuf> {
     if template.preprocessor.is_some() {
         return Err(eyre!(
@@ -371,13 +330,9 @@
     combined_markdown_path: &Path,
     compiled_directory_path: &Path,
     template: &TemplateMapping,
-<<<<<<< HEAD
-    preprocessors: &Vec<PreProcessor>,
     metadata_fields: &Table,
     metadata_settings: &MetadataSettings,
-=======
     custom_processors: &Processors,
->>>>>>> d4b2a7ab
 ) -> Result<PathBuf> {
     let template_path = get_template_path(template.template_file.clone(), &template.name);
     let output_path = get_output_path(
@@ -391,15 +346,8 @@
         project_directory_path,
         compiled_directory_path,
         combined_markdown_path,
-<<<<<<< HEAD
         metadata_fields,
         metadata_settings,
-        preprocessors,
-        Some(&DEFAULT_TYPST_PREPROCESSOR),
-    )?;
-
-    generate_typst_metadata(compiled_directory_path, metadata_fields, metadata_settings)?;
-=======
         &custom_processors.preprocessors,
         Some(&DEFAULT_TYPST_PREPROCESSOR),
     )?;
@@ -424,7 +372,6 @@
             ));
         }
     }
->>>>>>> d4b2a7ab
 
     Command::new("typst")
         .current_dir(compiled_directory_path)

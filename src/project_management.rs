--- conflicted
+++ resolved
@@ -80,13 +80,10 @@
         },
         smart_clean: smart_clean_value,
         smart_clean_threshold,
-<<<<<<< HEAD
         metadata_fields: Table::new(),
         metadata_settings: MetadataSettings {
             metadata_prefix: None,
         },
-=======
->>>>>>> afbea0ce
     };
 
     std::fs::write(manifest_path, toml::to_string(&manifest)?)?;

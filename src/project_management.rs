use std::{fs, path::PathBuf, process::Command};

use color_eyre::eyre::{Result, eyre};
use toml::{Table, Value};

use crate::{
    consts::CURRENT_MANIFEST_VERSION,
    manifest_model::{
<<<<<<< HEAD
        Manifest, MetadataSettings, PreProcessor, Processors, Profile, TemplateMapping,
        TemplateType, upgrade_manifest,
=======
        Manifest, PreProcessor, Processor, Processors, Profile, TemplateMapping, TemplateType,
        upgrade_manifest,
>>>>>>> d4b2a7ab
    },
    template_management::{self, add_lix_filters, get_template_path, get_template_type_from_path},
};

pub fn init(
    project: Option<String>,
    template_names: Option<Vec<String>>,
    no_templates: bool,
    force: bool,
    markdown_dir: Option<String>,
    smart_clean: bool,
    smart_clean_threshold: Option<u32>,
) -> Result<()> {
    let project = project.as_deref().unwrap_or(".");
    let project_path = std::path::Path::new(&project);

    if project_path.exists() && force {
        if project == "." {
            return Err(eyre!(
                "Cannot force initialization in the current directory."
            ));
        }
        std::fs::remove_dir_all(project_path)?;
    }

    if !project_path.exists() {
        std::fs::create_dir(project_path)?;
    }

    let manifest_path = project_path.join("manifest.toml");
    if manifest_path.exists() {
        return Err(eyre!(
            "Manifest file already exists. Please remove it before initializing a new project or use the --force flag."
        ));
    }

    let mut templates: Vec<TemplateMapping> = Vec::new();

    if !no_templates {
        templates.extend(
            template_names
                .unwrap_or(vec!["template.tex".to_string()])
                .iter()
                .map(get_template_mapping_for_preset)
                .collect::<Result<Vec<_>>>()?,
        );
    }

    let markdown_dir_path =
        project_path.join(markdown_dir.clone().unwrap_or("Markdown".to_string()));
    if !markdown_dir_path.exists() {
        std::fs::create_dir(&markdown_dir_path)?;
        std::fs::write(
            markdown_dir_path.join("Chapter 1 - Introduction.md"),
            r#"# Test Document
This is a simple test document for you to edit or overwrite."#,
        )?;
    }

    let smart_clean_value = if smart_clean { Some(true) } else { None };

    create_templates(project_path, &templates)?;

    let manifest: Manifest = Manifest {
        version: CURRENT_MANIFEST_VERSION,
        markdown_dir,
        templates: templates.clone(),
        custom_processors: Processors {
            preprocessors: Vec::new(),
            processors: Vec::new(),
        },
        smart_clean: smart_clean_value,
        smart_clean_threshold,
<<<<<<< HEAD
        metadata_fields: Table::new(),
        metadata_settings: MetadataSettings {
            metadata_prefix: None,
        },
=======
>>>>>>> d4b2a7ab
        profiles: None,
    };

    std::fs::write(manifest_path, toml::to_string(&manifest)?)?;

    Ok(())
}

fn get_template_mapping_for_preset(template: &String) -> Result<TemplateMapping> {
    // NOTE: As this is just the preset templates, we set the minimal implementation.
    let mut template = TemplateMapping {
        name: template.clone(),
        template_type: get_template_type_from_path(template)?,
        output: None,
        template_file: None,
        filters: None,
        preprocessor: None,
        processor: None,
    };

    add_lix_filters(&mut template);

    Ok(template)
}

pub(crate) fn add_template(
    project: Option<String>,
    template_name: String,
    template_type: Option<TemplateType>,
    template_file: Option<PathBuf>,
    output: Option<PathBuf>,
    filters: Option<Vec<String>>,
    preprocessor: Option<String>,
    processor: Option<String>,
) -> Result<()> {
    let project = project.as_deref().unwrap_or(".");
    let project_path = std::path::Path::new(&project);
    let manifest_path = project_path.join("manifest.toml");

    let mut manifest = load_and_convert_manifest(&manifest_path)?;

    if manifest.templates.iter().any(|t| t.name == template_name) {
        return Err(eyre!(
            "Template with name '{}' already exists.",
            template_name
        ));
    }

    let template_type = match template_type {
        Some(t) => t,
        None => {
            get_template_type_from_path(get_template_path(template_file.clone(), &template_name))?
        }
    };

    let mut template = TemplateMapping {
        name: template_name.clone(),
        template_type,
        output,
        template_file,
        filters,
        preprocessor,
        processor,
    };

    create_templates(project_path, &vec![template.clone()])?;
    add_lix_filters(&mut template);

    manifest.templates.extend([template.clone()]);

    let manifest_content = toml::to_string(&manifest)?;
    std::fs::write(&manifest_path, manifest_content)?;

    Ok(())
}

pub(crate) fn remove_template(project: Option<String>, template_name: String) -> Result<()> {
    let project = project.as_deref().unwrap_or(".");
    let project_path = std::path::Path::new(&project);
    let manifest_path = project_path.join("manifest.toml");

    let mut manifest = load_and_convert_manifest(&manifest_path)?;

    if let Some(pos) = manifest
        .templates
        .iter()
        .position(|t| t.name == template_name)
    {
        let removed_template = manifest.templates.swap_remove(pos);

        let manifest_content = toml::to_string(&manifest)?;
        std::fs::write(&manifest_path, manifest_content)?;

        let template_dir = project_path.join("template");
        let template_path = template_dir.join(
            removed_template
                .template_file
                .as_ref()
                .unwrap_or(&PathBuf::from(&removed_template.name)),
        );

        if template_path.is_dir() {
            std::fs::remove_dir_all(&template_path)?;
        } else {
            fs::remove_file(template_path)?;
        }
    } else {
        return Err(eyre!(
            "Template {} could not be found in the project.",
            template_name
        ));
    }

    Ok(())
}

pub(crate) fn update_template(
    project: Option<String>,
    template_name: String,
    template_type: Option<TemplateType>,
    template_file: Option<PathBuf>,
    output: Option<PathBuf>,
    filters: Option<Vec<String>>,
    add_filters: Option<Vec<String>>,
    remove_filters: Option<Vec<String>>,
    preprocessor: Option<String>,
    processor: Option<String>,
) -> Result<()> {
    let project = project.as_deref().unwrap_or(".");
    let project_path = std::path::Path::new(&project);
    let manifest_path = project_path.join("manifest.toml");

    let mut manifest = load_and_convert_manifest(&manifest_path)?;

    if let Some(index) = manifest
        .templates
        .iter()
        .position(|t| t.name == template_name)
    {
        let template = &mut manifest.templates[index];

        template.template_type = template_type.unwrap_or(template.template_type.clone());
        template.output = output.or(template.output.clone());
        template.template_file = template_file.or(template.template_file.clone());
        if let Some(filters) = filters {
            template.filters = Some(filters);
        } else if let Some(add_filters) = add_filters {
            if add_filters.iter().any(|filter| filter.is_empty()) {
                return Err(eyre!(
                    "Cannot add an empty filter to the template '{}'.",
                    template_name
                ));
            }

            if let Some(filters) = &mut template.filters {
                filters.extend(add_filters);
            } else {
                template.filters = Some(add_filters);
            }
        } else if let Some(remove_filters) = remove_filters {
            if remove_filters.iter().any(|filter| filter.is_empty()) {
                return Err(eyre!(
                    "Cannot remove an empty filter from the template '{}'.",
                    template_name
                ));
            }

            if let Some(filters) = &mut template.filters {
                filters.retain(|filter| !remove_filters.contains(filter));
            }
        }
        template.preprocessor = preprocessor.or(template.preprocessor.clone());
        template.processor = processor.or(template.processor.clone());
    } else {
        return Err(eyre!(
            "Template with name '{}' does not exist.",
            template_name
        ));
    }

    let manifest_content = toml::to_string(&manifest)?;
    std::fs::write(&manifest_path, manifest_content)?;

    Ok(())
}

pub(crate) fn update_manifest(
    project: Option<String>,
    markdown_dir: Option<String>,
    smart_clean: Option<bool>,
    smart_clean_threshold: Option<u32>,
) -> Result<()> {
    let project = project.as_deref().unwrap_or(".");
    let project_path = std::path::Path::new(&project);
    let manifest_path = project_path.join("manifest.toml");

    let mut manifest = load_and_convert_manifest(&manifest_path)?;

    if let Some(markdown_dir) = markdown_dir {
        manifest.markdown_dir = Some(markdown_dir);
    }

    if let Some(smart_clean_value) = smart_clean {
        let smart_clean_value = if smart_clean_value { Some(true) } else { None };
        manifest.smart_clean = smart_clean_value;
    }

    if let Some(smart_clean_threshold) = smart_clean_threshold {
        manifest.smart_clean_threshold = Some(smart_clean_threshold);
    }

    let manifest_content = toml::to_string(&manifest)?;
    std::fs::write(&manifest_path, manifest_content)?;

    Ok(())
}

pub(crate) fn add_preprocessor(
    project: Option<String>,
    name: String,
    pandoc_args: Vec<String>,
) -> Result<()> {
    let project = project.as_deref().unwrap_or(".");
    let project_path = std::path::Path::new(&project);
    let manifest_path = project_path.join("manifest.toml");

    let mut manifest = load_and_convert_manifest(&manifest_path)?;

    let preprocessor = PreProcessor { name, pandoc_args };
    manifest.custom_processors.preprocessors.push(preprocessor);

    let manifest_content = toml::to_string(&manifest)?;
    std::fs::write(&manifest_path, manifest_content)?;

    Ok(())
}

pub(crate) fn remove_preprocessor(project: Option<String>, name: String) -> Result<()> {
    let project = project.as_deref().unwrap_or(".");
    let project_path = std::path::Path::new(&project);
    let manifest_path = project_path.join("manifest.toml");

    let mut manifest = load_and_convert_manifest(&manifest_path)?;

    if let Some(pos) = manifest
        .custom_processors
        .preprocessors
        .iter()
        .position(|p| p.name == name)
    {
        manifest.custom_processors.preprocessors.remove(pos);
    } else {
        return Err(eyre!("Preprocessor with name '{}' does not exist.", name));
    }

    let manifest_content = toml::to_string(&manifest)?;
    std::fs::write(&manifest_path, manifest_content)?;

    Ok(())
}

<<<<<<< HEAD
=======
pub(crate) fn add_processor(
    project: Option<String>,
    name: String,
    processor_args: Vec<String>,
) -> Result<()> {
    let project = project.as_deref().unwrap_or(".");
    let project_path = std::path::Path::new(&project);
    let manifest_path = project_path.join("manifest.toml");

    let mut manifest = load_and_convert_manifest(&manifest_path)?;

    let processor = Processor {
        name,
        processor_args,
    };
    manifest.custom_processors.processors.push(processor);

    let manifest_content = toml::to_string(&manifest)?;
    std::fs::write(&manifest_path, manifest_content)?;

    Ok(())
}

pub(crate) fn remove_processor(project: Option<String>, name: String) -> Result<()> {
    let project = project.as_deref().unwrap_or(".");
    let project_path = std::path::Path::new(&project);
    let manifest_path = project_path.join("manifest.toml");

    let mut manifest = load_and_convert_manifest(&manifest_path)?;

    if let Some(pos) = manifest
        .custom_processors
        .processors
        .iter()
        .position(|p| p.name == name)
    {
        manifest.custom_processors.processors.remove(pos);
    } else {
        return Err(eyre!("Processor with name '{}' does not exist.", name));
    }

    let manifest_content = toml::to_string(&manifest)?;
    std::fs::write(&manifest_path, manifest_content)?;

    Ok(())
}

pub(crate) fn list_processors(project: Option<String>) -> Result<()> {
    let project = project.as_deref().unwrap_or(".");
    let project_path = std::path::Path::new(&project);
    let manifest_path = project_path.join("manifest.toml");

    let manifest = load_and_convert_manifest(&manifest_path)?;

    let processors = manifest.custom_processors.processors;

    for processor in processors {
        println!("{}: {}", processor.name, processor.processor_args.join(" "));
    }

    Ok(())
}

>>>>>>> d4b2a7ab
pub(crate) fn add_profile(
    project: Option<String>,
    name: String,
    templates: Vec<String>,
) -> Result<()> {
    let project = project.as_deref().unwrap_or(".");
    let project_path = std::path::Path::new(&project);
    let manifest_path = project_path.join("manifest.toml");

    let mut manifest = load_and_convert_manifest(&manifest_path)?;

    let profile = Profile { name, templates };

    if manifest.profiles.is_none() {
        manifest.profiles = Some(vec![]);
    }

    manifest.profiles.as_mut().unwrap().push(profile);

    let manifest_content = toml::to_string(&manifest)?;
    std::fs::write(&manifest_path, manifest_content)?;

    Ok(())
}

pub(crate) fn remove_profile(project: Option<String>, name: String) -> Result<()> {
    let project = project.as_deref().unwrap_or(".");
    let project_path = std::path::Path::new(&project);
    let manifest_path = project_path.join("manifest.toml");

    let mut manifest = load_and_convert_manifest(&manifest_path)?;

    if let Some(profiles) = &mut manifest.profiles {
        if let Some(pos) = profiles.iter().position(|p| p.name == name) {
            profiles.remove(pos);
        } else {
            return Err(eyre!("Profile with name '{}' does not exist.", name));
        }
    } else {
        return Err(eyre!("Profile with name '{}' does not exist.", name));
    }

    let manifest_content = toml::to_string(&manifest)?;
    std::fs::write(&manifest_path, manifest_content)?;

    Ok(())
}

pub(crate) fn list_templates(project: Option<String>) -> Result<()> {
    let project = project.as_deref().unwrap_or(".");
    let project_path = std::path::Path::new(&project);
    let manifest_path = project_path.join("manifest.toml");

    let manifest = load_and_convert_manifest(&manifest_path)?;

    let templates = manifest.templates;

    for template in templates {
        println!("{}:", template.name);
        println!("  Template type: {}", &template.template_type);
        if let Some(file) = &template.template_file {
            println!("  Template file: {}", file.display());
        }
        if let Some(output) = &template.output {
            println!("  Output file: {}", output.display());
        }
        if let Some(filters) = &template.filters {
            println!("  Filters: {}", filters.join(", "));
        }
    }

    Ok(())
}

pub(crate) fn list_profiles(project: Option<String>) -> Result<()> {
    let project = project.as_deref().unwrap_or(".");
    let project_path = std::path::Path::new(&project);
    let manifest_path = project_path.join("manifest.toml");

    let manifest = load_and_convert_manifest(&manifest_path)?;

    let profiles = manifest.profiles;

    for profile in profiles.unwrap_or_default() {
        println!("{}:", profile.name);
        for template in profile.templates {
            println!("  {}", template);
        }
    }

    Ok(())
}

pub(crate) fn list_preprocessors(project: Option<String>) -> Result<()> {
    let project = project.as_deref().unwrap_or(".");
    let project_path = std::path::Path::new(&project);
    let manifest_path = project_path.join("manifest.toml");

    let manifest = load_and_convert_manifest(&manifest_path)?;

    let preprocessors = manifest.custom_processors.preprocessors;

    for preprocessor in preprocessors {
        println!(
            "{}: {}",
            preprocessor.name,
            preprocessor.pandoc_args.join(" ")
        );
    }

    Ok(())
}

pub(crate) fn validate(project: Option<String>) -> Result<()> {
    let project = project.as_deref().unwrap_or(".");
    let project_path = std::path::Path::new(&project);
    let manifest_path = project_path.join("manifest.toml");

    let manifest = load_and_convert_manifest(&manifest_path)?;

    let mut errors: Vec<Result<()>> = Vec::new();

    let templates = manifest.templates;
    let markdown_dir = project_path.join(manifest.markdown_dir.unwrap_or("Markdown".to_string()));

    for template in templates {
        let template_path = project_path
            .join("template")
            .join(get_template_path(template.template_file, &template.name));
        if template_path.exists() {
            let template_should_be_dir = match template.template_type {
                TemplateType::Tex => false,
                TemplateType::Typst => false,
                TemplateType::Epub => true,
                TemplateType::CustomPandoc => false,
            };
            if template_should_be_dir && !template_path.is_dir() {
                errors.push(Err(eyre!(
                    "Template '{}' is of type 'Epub' but not a directory.",
                    template.name
                )));
            }

            let template_should_be_file = !template_should_be_dir;
            if template_should_be_file && !template_path.is_file() {
                errors.push(Err(eyre!(
                    "Template '{}' is of type 'Tex' but is a directory.",
                    template.name
                )));
            }
        } else {
            errors.push(Err(eyre!("Template '{}' does not exist.", template.name)));
        }

        if let Some(filters) = &template.filters {
            for filter in filters {
                if !project_path.join(filter).exists() {
                    errors.push(Err(eyre!("Filter(s) '{}' do not exist.", filter)));
                }
            }
        }
    }

    if !markdown_dir.exists() || !markdown_dir.is_dir() {
        errors.push(Err(eyre!(
            "Markdown directory '{}' does not exist.",
            markdown_dir.display()
        )));
    }

    if errors.is_empty() {
        println!("Manifest is valid.");
    } else {
        for error in errors {
            println!("{}", error.unwrap_err());
        }

        return Err(eyre!("Manifest is invalid."));
    }

    Ok(())
}

pub(crate) fn clean(project: Option<String>) -> Result<()> {
    let project = project.as_deref().unwrap_or(".");
    let project_path = std::path::Path::new(&project);
    let manifest_path = project_path.join("manifest.toml");
    let _ = load_and_convert_manifest(&manifest_path)?;

    run_smart_clean(project_path, 0)?;

    Ok(())
}

pub(crate) fn smart_clean(project: Option<String>) -> Result<()> {
    let project = project.as_deref().unwrap_or(".");
    let project_path = std::path::Path::new(&project);
    let manifest_path = project_path.join("manifest.toml");
    let manifest = load_and_convert_manifest(&manifest_path)?;
    let smart_clean_threshold = manifest.smart_clean_threshold.unwrap_or(5);

    run_smart_clean(project_path, smart_clean_threshold)?;

    Ok(())
}

pub(crate) fn run_smart_clean(
    project_path: &std::path::Path,
    smart_clean_threshold: u32,
) -> Result<(), color_eyre::eyre::Error> {
    let regex = regex::Regex::new(r"^\d{4}-\d{2}-\d{2}_\d{2}-\d{2}-\d{2}$")?;

    let mut files_to_delete: Vec<_> = fs::read_dir(project_path)?
        .filter_map(Result::ok)
        .map(|entry| entry.path())
        .filter(|path| {
            path.is_dir()
                && path
                    .file_name()
                    .and_then(|name| name.to_str())
                    .map_or(false, |name| regex.is_match(name))
        })
        .collect();

    files_to_delete.sort_by(|a, b| a.cmp(b));
    files_to_delete.truncate(
        files_to_delete
            .len()
            .saturating_sub(smart_clean_threshold as usize),
    );

    for file in files_to_delete {
        fs::remove_dir_all(file)?;
    }

    Ok(())
}

pub(crate) fn check_dependencies(dependencies: Vec<&str>) -> Result<()> {
    let mut errors = Vec::new();

    for dependency in dependencies {
        let output = Command::new(dependency).arg("--version").output();

        if !output.is_ok() {
            errors.push(format!(
                "Could not call {}:\n{}",
                dependency,
                output.unwrap_err()
            ));
        }
    }

    if !errors.is_empty() {
        for error in errors {
            println!("{}", error);
        }
        return Err(eyre!("Some dependencies are missing."));
    }

    println!("All dependencies are installed.");
    Ok(())
}

pub(crate) fn load_and_convert_manifest(manifest_path: &std::path::PathBuf) -> Result<Manifest> {
    if !manifest_path.exists() {
        return Err(eyre!(
            "Manifest file does not exist. Please initialize a project before editing it."
        ));
    }

    let manifest_content = fs::read_to_string(manifest_path)?;

    let mut manifest: Table = toml::from_str(&manifest_content)?;

    let current_manifest_version: u32 = manifest
        .get("version")
        .unwrap_or(&Value::Integer(0))
        .as_integer()
        .unwrap_or(0)
        .try_into()?;

    if current_manifest_version < CURRENT_MANIFEST_VERSION {
        upgrade_manifest(&mut manifest, current_manifest_version)?;
        println!("Manifest upgraded to version {}.", CURRENT_MANIFEST_VERSION,);
    } else if current_manifest_version > CURRENT_MANIFEST_VERSION {
        return Err(eyre!(
            "Manifest file is from a newer version of the program. Please update the program."
        ));
    }

    let manifest = &toml::to_string(&manifest)?;
    fs::write(manifest_path, manifest)?;

    let manifest: Manifest = toml::from_str(manifest)?;

    Ok(manifest)
}

fn create_templates(
    project_path: &std::path::Path,
    templates: &Vec<TemplateMapping>,
) -> Result<()> {
    for template in templates {
        let template_creator = template_management::get_template_creator(template.name.as_str())?;

        template_creator(project_path, template)?;
    }

    Ok(())
}

#[cfg(test)]
mod tests {
    use rstest::rstest;

    use super::*;

    #[rstest]
    fn check_dependencies_valid() {
        let dependencies = vec!["ls", "echo"];
        assert!(check_dependencies(dependencies).is_ok());
    }

    #[rstest]
    fn check_dependencies_invalid() {
        let dependencies = vec!["ls", "invalid_command_that_no_sane_person_would_have"];
        assert!(check_dependencies(dependencies).is_err());
    }
}<|MERGE_RESOLUTION|>--- conflicted
+++ resolved
@@ -4,15 +4,11 @@
 use toml::{Table, Value};
 
 use crate::{
+    TemplateType,
     consts::CURRENT_MANIFEST_VERSION,
     manifest_model::{
-<<<<<<< HEAD
-        Manifest, MetadataSettings, PreProcessor, Processors, Profile, TemplateMapping,
-        TemplateType, upgrade_manifest,
-=======
-        Manifest, PreProcessor, Processor, Processors, Profile, TemplateMapping, TemplateType,
+        Manifest, MetadataSettings, PreProcessor, Processor, Processors, Profile, TemplateMapping,
         upgrade_manifest,
->>>>>>> d4b2a7ab
     },
     template_management::{self, add_lix_filters, get_template_path, get_template_type_from_path},
 };
@@ -86,13 +82,10 @@
         },
         smart_clean: smart_clean_value,
         smart_clean_threshold,
-<<<<<<< HEAD
         metadata_fields: Table::new(),
         metadata_settings: MetadataSettings {
             metadata_prefix: None,
         },
-=======
->>>>>>> d4b2a7ab
         profiles: None,
     };
 
@@ -354,8 +347,6 @@
     Ok(())
 }
 
-<<<<<<< HEAD
-=======
 pub(crate) fn add_processor(
     project: Option<String>,
     name: String,
@@ -419,7 +410,6 @@
     Ok(())
 }
 
->>>>>>> d4b2a7ab
 pub(crate) fn add_profile(
     project: Option<String>,
     name: String,
